{
  "156191e8cef35e56727c9e05f31ae98aada76ade5eccc9df531c92affe5b5fdd": {
<<<<<<< HEAD
    "additions": 664,
    "commits": 0,
    "deletions": 188,
    "name": "jp-zuniga/miscellaneous",
    "user_commits": 11
  },
  "235da6f2c53f9d5aa9f775138ee5828a7a091ad2d5149d37707ef259a212c40e": {
    "additions": 1320,
    "commits": 0,
=======
    "additions": 834,
    "commits": 12,
    "deletions": 188,
    "name": "jp-zuniga/miscellaneous",
    "user_commits": 12
  },
  "235da6f2c53f9d5aa9f775138ee5828a7a091ad2d5149d37707ef259a212c40e": {
    "additions": 1320,
    "commits": 15,
>>>>>>> 49afc0eb
    "deletions": 498,
    "name": "jp-zuniga/reforzamientos-python",
    "user_commits": 13
  },
  "304a81f87e2680013b73f5df728a0fc4ae01f6769fb4b477335ed1f8f69f3050": {
    "additions": 4402,
    "commits": 0,
    "deletions": 38,
    "name": "jp-zuniga/sistema-contable",
    "user_commits": 6
  },
  "3ffa619374f810af9159c5cb23e88d63cb98139fa3fa10a743d00d3256897e72": {
    "additions": 6838,
<<<<<<< HEAD
    "commits": 0,
=======
    "commits": 6,
>>>>>>> 49afc0eb
    "deletions": 300,
    "name": "jp-zuniga/rust-practice",
    "user_commits": 6
  },
  "487d86d6336f9f2b8e29696ce8ad2f8d8d0fb3516d54e6e01e1b413062dbb5af": {
<<<<<<< HEAD
    "additions": 1128,
    "commits": 0,
    "deletions": 0,
    "name": "jp-zuniga/oop-I",
    "user_commits": 3
  },
  "5f836a4865d9e3f7cbe7299b3799dc94204a6deabd854102fc49d472378b53cf": {
    "additions": 358,
    "commits": 0,
    "deletions": 68,
    "name": "jp-zuniga/oop-caso-s4",
    "user_commits": 5
  },
  "664f6458d9f7b627a6d692a6748e0e8fa1ed88d7be0ce80562ec3604b3e5e909": {
    "additions": 1773,
    "commits": 0,
=======
    "additions": 2062,
    "commits": 6,
    "deletions": 55,
    "name": "jp-zuniga/oop-I",
    "user_commits": 6
  },
  "5f836a4865d9e3f7cbe7299b3799dc94204a6deabd854102fc49d472378b53cf": {
    "additions": 359,
    "commits": 8,
    "deletions": 68,
    "name": "jp-zuniga/oop-caso-s4",
    "user_commits": 6
  },
  "664f6458d9f7b627a6d692a6748e0e8fa1ed88d7be0ce80562ec3604b3e5e909": {
    "additions": 1773,
    "commits": 17,
>>>>>>> 49afc0eb
    "deletions": 70,
    "name": "jp-zuniga/rust-learning",
    "user_commits": 17
  },
  "693bbfd71f65aa825c99f653dfd95913a222b6a31d3ebd9b8fb913cfe2d5c2c0": {
    "additions": 209,
    "commits": 0,
    "deletions": 0,
    "name": "jp-zuniga/NutriPlan",
    "user_commits": 2
  },
  "955b0ed47f21c277d37673312bc05be5cdeb01edaa4eb223e1dadeedfb84fd24": {
<<<<<<< HEAD
    "additions": 5726,
    "commits": 0,
    "deletions": 4720,
=======
    "additions": 5703,
    "commits": 226,
    "deletions": 4714,
>>>>>>> 49afc0eb
    "name": "jp-zuniga/jp-zuniga",
    "user_commits": 188
  },
  "9762c0c475c20addb87fb6c3b62e432a2fda8d0d95287947f0f14e4b2a6032ef": {
    "additions": 265,
    "commits": 0,
    "deletions": 59,
    "name": "Enrique990/TransportePrivado",
    "user_commits": 5
  },
  "a091923c48feeab6b3117d10aec29e9406c8a0a8e984534a707d75a9e28771be": {
    "additions": 0,
    "commits": 0,
    "deletions": 0,
    "name": "jp-zuniga/wallpapers",
    "user_commits": 3
  },
  "a901d1e1dc14213af8e65a4ff9d6eaaff29682ea7921b98efb49a804f61ef45d": {
    "additions": 761,
<<<<<<< HEAD
    "commits": 0,
=======
    "commits": 8,
>>>>>>> 49afc0eb
    "deletions": 71,
    "name": "jp-zuniga/manim-playground",
    "user_commits": 8
  },
  "aae7110a2b0f2ee0a928919541e766cb4c01b04a0789955254fa72b472729f0c": {
    "additions": 5001,
<<<<<<< HEAD
    "commits": 0,
=======
    "commits": 29,
>>>>>>> 49afc0eb
    "deletions": 407,
    "name": "jp-zuniga/algo-structs",
    "user_commits": 29
  },
  "bb38dba93d074162b44109911005473438d19ef17dacef4d87f6d08043c9936e": {
    "additions": 97822,
    "commits": 0,
    "deletions": 65808,
    "name": "jp-zuniga/gauss-bot",
    "user_commits": 339
  },
  "bf1704a8e6c7a847ca5dff3fab3dad0dcc0b32cf016dfd3b34d77d9b66bbec86": {
    "additions": 193,
    "commits": 0,
    "deletions": 0,
    "name": "soliethTrejos/Investigacion_tercer_semestre",
    "user_commits": 1
  },
  "c16f88ec1cb212abaec6be0cbc014390dba3ecd65ee8e8c2f80faf2685ec3d1a": {
    "additions": 8549,
<<<<<<< HEAD
    "commits": 0,
=======
    "commits": 80,
>>>>>>> 49afc0eb
    "deletions": 5526,
    "name": "jp-zuniga/project-euler",
    "user_commits": 80
  },
  "c20fc805a5d21366d4f810e616b4769a64326b66ab0773fcbac72bb9f04b9272": {
    "additions": 732,
<<<<<<< HEAD
    "commits": 0,
=======
    "commits": 3,
>>>>>>> 49afc0eb
    "deletions": 21,
    "name": "jp-zuniga/alli",
    "user_commits": 3
  },
  "c6cc2de4170ac1063ae6b9df265f80721933b68b3f4c1f9e13778e3b17eda78d": {
    "additions": 150255,
    "commits": 0,
    "deletions": 139766,
    "name": "franygutz/QR-Parking",
    "user_commits": 14
  },
  "f6fc626d9e6a8fb8ccf7a99a309aa97daa1ace097098dfa14ab27db0491388a0": {
<<<<<<< HEAD
    "additions": 12423,
    "commits": 0,
    "deletions": 7830,
=======
    "additions": 12937,
    "commits": 145,
    "deletions": 8196,
>>>>>>> 49afc0eb
    "name": "jp-zuniga/dots",
    "user_commits": 145
  }
}<|MERGE_RESOLUTION|>--- conflicted
+++ resolved
@@ -1,16 +1,5 @@
 {
   "156191e8cef35e56727c9e05f31ae98aada76ade5eccc9df531c92affe5b5fdd": {
-<<<<<<< HEAD
-    "additions": 664,
-    "commits": 0,
-    "deletions": 188,
-    "name": "jp-zuniga/miscellaneous",
-    "user_commits": 11
-  },
-  "235da6f2c53f9d5aa9f775138ee5828a7a091ad2d5149d37707ef259a212c40e": {
-    "additions": 1320,
-    "commits": 0,
-=======
     "additions": 834,
     "commits": 12,
     "deletions": 188,
@@ -20,7 +9,6 @@
   "235da6f2c53f9d5aa9f775138ee5828a7a091ad2d5149d37707ef259a212c40e": {
     "additions": 1320,
     "commits": 15,
->>>>>>> 49afc0eb
     "deletions": 498,
     "name": "jp-zuniga/reforzamientos-python",
     "user_commits": 13
@@ -34,34 +22,12 @@
   },
   "3ffa619374f810af9159c5cb23e88d63cb98139fa3fa10a743d00d3256897e72": {
     "additions": 6838,
-<<<<<<< HEAD
-    "commits": 0,
-=======
     "commits": 6,
->>>>>>> 49afc0eb
     "deletions": 300,
     "name": "jp-zuniga/rust-practice",
     "user_commits": 6
   },
   "487d86d6336f9f2b8e29696ce8ad2f8d8d0fb3516d54e6e01e1b413062dbb5af": {
-<<<<<<< HEAD
-    "additions": 1128,
-    "commits": 0,
-    "deletions": 0,
-    "name": "jp-zuniga/oop-I",
-    "user_commits": 3
-  },
-  "5f836a4865d9e3f7cbe7299b3799dc94204a6deabd854102fc49d472378b53cf": {
-    "additions": 358,
-    "commits": 0,
-    "deletions": 68,
-    "name": "jp-zuniga/oop-caso-s4",
-    "user_commits": 5
-  },
-  "664f6458d9f7b627a6d692a6748e0e8fa1ed88d7be0ce80562ec3604b3e5e909": {
-    "additions": 1773,
-    "commits": 0,
-=======
     "additions": 2062,
     "commits": 6,
     "deletions": 55,
@@ -78,7 +44,6 @@
   "664f6458d9f7b627a6d692a6748e0e8fa1ed88d7be0ce80562ec3604b3e5e909": {
     "additions": 1773,
     "commits": 17,
->>>>>>> 49afc0eb
     "deletions": 70,
     "name": "jp-zuniga/rust-learning",
     "user_commits": 17
@@ -91,15 +56,9 @@
     "user_commits": 2
   },
   "955b0ed47f21c277d37673312bc05be5cdeb01edaa4eb223e1dadeedfb84fd24": {
-<<<<<<< HEAD
-    "additions": 5726,
-    "commits": 0,
-    "deletions": 4720,
-=======
     "additions": 5703,
     "commits": 226,
     "deletions": 4714,
->>>>>>> 49afc0eb
     "name": "jp-zuniga/jp-zuniga",
     "user_commits": 188
   },
@@ -119,22 +78,14 @@
   },
   "a901d1e1dc14213af8e65a4ff9d6eaaff29682ea7921b98efb49a804f61ef45d": {
     "additions": 761,
-<<<<<<< HEAD
-    "commits": 0,
-=======
     "commits": 8,
->>>>>>> 49afc0eb
     "deletions": 71,
     "name": "jp-zuniga/manim-playground",
     "user_commits": 8
   },
   "aae7110a2b0f2ee0a928919541e766cb4c01b04a0789955254fa72b472729f0c": {
     "additions": 5001,
-<<<<<<< HEAD
-    "commits": 0,
-=======
     "commits": 29,
->>>>>>> 49afc0eb
     "deletions": 407,
     "name": "jp-zuniga/algo-structs",
     "user_commits": 29
@@ -155,22 +106,14 @@
   },
   "c16f88ec1cb212abaec6be0cbc014390dba3ecd65ee8e8c2f80faf2685ec3d1a": {
     "additions": 8549,
-<<<<<<< HEAD
-    "commits": 0,
-=======
     "commits": 80,
->>>>>>> 49afc0eb
     "deletions": 5526,
     "name": "jp-zuniga/project-euler",
     "user_commits": 80
   },
   "c20fc805a5d21366d4f810e616b4769a64326b66ab0773fcbac72bb9f04b9272": {
     "additions": 732,
-<<<<<<< HEAD
-    "commits": 0,
-=======
     "commits": 3,
->>>>>>> 49afc0eb
     "deletions": 21,
     "name": "jp-zuniga/alli",
     "user_commits": 3
@@ -183,15 +126,9 @@
     "user_commits": 14
   },
   "f6fc626d9e6a8fb8ccf7a99a309aa97daa1ace097098dfa14ab27db0491388a0": {
-<<<<<<< HEAD
-    "additions": 12423,
-    "commits": 0,
-    "deletions": 7830,
-=======
     "additions": 12937,
     "commits": 145,
     "deletions": 8196,
->>>>>>> 49afc0eb
     "name": "jp-zuniga/dots",
     "user_commits": 145
   }
